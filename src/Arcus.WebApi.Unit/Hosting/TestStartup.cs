--- conflicted
+++ resolved
@@ -33,14 +33,10 @@
         {
 #if NETCOREAPP2_2
             services.AddMvc();
-<<<<<<< HEAD
-            services.AddCorrelation();
-=======
-            
 #else
             services.AddMvc(options => options.EnableEndpointRouting = false);
 #endif
->>>>>>> 75da8be9
+            services.AddCorrelation();
         }
 
         public void Configure(IApplicationBuilder app, IHostingEnvironment env)
