--- conflicted
+++ resolved
@@ -16,28 +16,10 @@
         <DocumentationFile>Arcus.WebApi.Unit.Open-Api.xml</DocumentationFile>
     </PropertyGroup>
     <ItemGroup>
-<<<<<<< HEAD
-      <PackageReference Include="BouncyCastle" Version="1.8.5" />
-      <PackageReference Include="BouncyCastle.NetCoreSdk" Version="1.9.0.1" />
-      <PackageReference Include="Moq" Version="4.13.1" />
-      <PackageReference Include="System.Web.Http" Version="4.0.0" />
-      <PackageReference Include="Microsoft.AspNetCore.App" />
-      <PackageReference Include="Microsoft.AspNetCore.Mvc" Version="2.2.0" />
-      <PackageReference Include="Microsoft.AspNetCore.Mvc.Testing" Version="2.2.0" />
-      <PackageReference Include="Microsoft.NET.Test.Sdk" Version="16.3.0" />
-      <PackageReference Include="Microsoft.OpenApi.Readers" Version="1.1.4" />
-      <PackageReference Include="xunit" Version="2.4.1" />
-      <PackageReference Include="xunit.runner.visualstudio" Version="2.4.1" />
-    </ItemGroup>
-    <ItemGroup>
-      <ProjectReference Include="..\Arcus.WebApi.OpenApi.Extensions\Arcus.WebApi.OpenApi.Extensions.csproj" />
-      <ProjectReference Include="..\Arcus.WebApi.Security.Authentication\Arcus.WebApi.Security.Authentication.csproj" />
-      <ProjectReference Include="..\Arcus.WebApi.Security\Arcus.WebApi.Security.csproj" />
-      <ProjectReference Include="..\Arcus.WebApi.Telemetry.Serilog\Arcus.WebApi.Telemetry.Serilog.csproj" />
-=======
         <PackageReference Include="BouncyCastle" Version="1.8.5" />
         <PackageReference Include="BouncyCastle.NetCoreSdk" Version="1.9.0.1" />
         <PackageReference Include="Microsoft.VisualStudio.Web.CodeGeneration.Design" Version="2.2.4" />
+        <PackageReference Include="Moq" Version="4.13.1" />
         <PackageReference Include="Swashbuckle.AspNetCore" Version="4.0.1" Condition="'$(TargetFramework)' == 'netcoreapp2.2'" />
         <PackageReference Include="Swashbuckle.AspNetCore" Version="5.0.0-rc5" Condition="'$(TargetFramework)' == 'netcoreapp3.0'" />
         <PackageReference Include="System.Web.Http" Version="4.0.0" />
@@ -54,6 +36,6 @@
         <ProjectReference Include="..\Arcus.WebApi.OpenApi.Extensions\Arcus.WebApi.OpenApi.Extensions.csproj" />
         <ProjectReference Include="..\Arcus.WebApi.Security.Authentication\Arcus.WebApi.Security.Authentication.csproj" />
         <ProjectReference Include="..\Arcus.WebApi.Security\Arcus.WebApi.Security.csproj" />
->>>>>>> c8aaf5dd
+        <ProjectReference Include="..\Arcus.WebApi.Telemetry.Serilog\Arcus.WebApi.Telemetry.Serilog.csproj" />
     </ItemGroup>
 </Project>