--- conflicted
+++ resolved
@@ -51,15 +51,9 @@
         /// <exception cref="ArgumentNullException">Thrown when the <paramref name="httpContext"/> is <c>null</c>.</exception>
         public async Task Invoke(HttpContext httpContext)
         {
-<<<<<<< HEAD
             Guard.NotNull(httpContext, nameof(httpContext), "Requires a HTTP context instance to track the incoming request and outgoing response");
-
-            var stopwatch = Stopwatch.StartNew();
-=======
-            Guard.NotNull(httpContext, nameof(httpContext), "Requires a HTTP context to track the request");
             Guard.NotNull(httpContext.Request, nameof(httpContext), "Requires a HTTP request in the context to track the request");
             Guard.NotNull(httpContext.Response, nameof(httpContext), "Requires a HTTP response in the context to track the request");
->>>>>>> 6e76c0de
 
             var endpoint = httpContext.Features.Get<IEndpointFeature>();
             if (endpoint is null)
@@ -69,34 +63,51 @@
                     nameof(SkipRequestTrackingAttribute));
             }
             
-<<<<<<< HEAD
-            Stream originalResponseBodyStream = null;
-            using (Stream temporaryResponseBodyStream = DetermineResponseBodyBuffer())
-            {
-                if (_options.IncludeResponseBody)
-                {
-                    originalResponseBodyStream = httpContext.Response.Body;
-                    httpContext.Response.Body = temporaryResponseBodyStream;
+            var skipRequestTrackingAttribute = endpoint?.Endpoint.Metadata.GetMetadata<SkipRequestTrackingAttribute>();
+            if (skipRequestTrackingAttribute != null)
+            {
+                _logger.LogTrace("Skip request tracking for endpoint '{Endpoint}' due to the '{Attribute}' attribute on the endpoint", endpoint.Endpoint.DisplayName, nameof(SkipRequestTrackingAttribute));
+                await _next(httpContext);
+            }
+            else
+            {
+                var stopwatch = Stopwatch.StartNew();
+
+                string requestBody = null;
+                if (_options.IncludeRequestBody)
+                {
+                    httpContext.Request.EnableBuffering();
+                    requestBody = await GetRequestBodyAsync(httpContext);
                 }
             
-                try
-                {
-                    await _next(httpContext);
-                }
-                finally
-                {
-                    string responseBody = await GetResponseBodyAsync(httpContext);
-                    
-                    stopwatch.Stop();
-                    TrackRequest(requestBody, responseBody, httpContext, stopwatch.Elapsed);
-
+                Stream originalResponseBodyStream = null;
+                using (Stream temporaryResponseBodyStream = DetermineResponseBodyBuffer())
+                {
                     if (_options.IncludeResponseBody)
                     {
-                        temporaryResponseBodyStream.Position = 0;
+                        originalResponseBodyStream = httpContext.Response.Body;
+                        httpContext.Response.Body = temporaryResponseBodyStream;
+                    }
+            
+                    try
+                    {
+                        await _next(httpContext);
+                    }
+                    finally
+                    {
+                        string responseBody = await GetResponseBodyAsync(httpContext);
+                    
+                        stopwatch.Stop();
+                        TrackRequest(requestBody, responseBody, httpContext, stopwatch.Elapsed);
+
+                        if (_options.IncludeResponseBody)
+                        {
+                            temporaryResponseBodyStream.Position = 0;
                         
-                        // Copy back the seekable/temporary response body stream to the original response body stream,
-                        // for the remaining middleware components that comes after this one.
-                        await temporaryResponseBodyStream.CopyToAsync(originalResponseBodyStream); 
+                            // Copy back the seekable/temporary response body stream to the original response body stream,
+                            // for the remaining middleware components that comes after this one.
+                            await temporaryResponseBodyStream.CopyToAsync(originalResponseBodyStream); 
+                        }
                     }
                 }
             }
@@ -108,34 +119,6 @@
             {
                 var responseBodyBuffer = new MemoryStream();
                 return responseBodyBuffer;
-=======
-            var skipRequestTrackingAttribute = endpoint?.Endpoint.Metadata.GetMetadata<SkipRequestTrackingAttribute>();
-            if (skipRequestTrackingAttribute != null)
-            {
-                _logger.LogTrace("Skip request tracking for endpoint '{Endpoint}' due to the '{Attribute}' attribute on the endpoint", endpoint.Endpoint.DisplayName, nameof(SkipRequestTrackingAttribute));
-                await _next(httpContext);
-            }
-            else
-            {
-                var stopwatch = Stopwatch.StartNew();
-
-                string requestBody = null;
-                if (_options.IncludeRequestBody)
-                {
-                    httpContext.Request.EnableBuffering();
-                    requestBody = await GetRequestBodyAsync(httpContext);
-                }
-
-                try
-                {
-                    await _next(httpContext);
-                }
-                finally
-                {
-                    stopwatch.Stop();
-                    TrackRequest(requestBody, httpContext, stopwatch.Elapsed);
-                }
->>>>>>> 6e76c0de
             }
 
             return Stream.Null;
