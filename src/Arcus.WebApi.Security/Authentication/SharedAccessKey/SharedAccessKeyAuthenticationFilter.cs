--- conflicted
+++ resolved
@@ -5,11 +5,8 @@
 using System.Threading.Tasks;
 using Arcus.Security.Core;
 using Arcus.Security.Core.Caching;
-<<<<<<< HEAD
+using Arcus.WebApi.Security.Authentication.Certificates;
 using Arcus.WebApi.Security.Authorization;
-=======
-using Arcus.WebApi.Security.Authentication.Certificates;
->>>>>>> 9d40d769
 using GuardNet;
 using Microsoft.AspNetCore.Authorization;
 using Microsoft.AspNetCore.Mvc;
@@ -67,20 +64,14 @@
             Guard.For<ArgumentException>(() => context.HttpContext.Request.Headers is null, "Invalid action context given without any HTTP request headers");
             Guard.For<ArgumentException>(() => context.HttpContext.RequestServices is null, "Invalid action context given without any HTTP request services");
 
-<<<<<<< HEAD
-            ILogger logger = 
-                context.HttpContext.RequestServices.GetService<ILogger<SharedAccessKeyAuthenticationFilter>>() 
-                ?? NullLogger<SharedAccessKeyAuthenticationFilter>.Instance;
-
+            ILogger logger = context.HttpContext.RequestServices.GetLoggerOrDefault<SharedAccessKeyAuthenticationFilter>();
+            
             if (context.ActionDescriptor?.EndpointMetadata?.Any(m => m is BypassSharedAccessKeyAuthenticationAttribute || m is AllowAnonymousAttribute) == true)
             {
                 logger.LogTrace("Bypass shared access key authentication because the '{SpecificAttribute}' or '{GeneralAttribute}' was found", nameof(BypassSharedAccessKeyAuthenticationAttribute), nameof(AllowAnonymousAttribute));
                 return;
             }
-
-=======
-            ILogger logger = context.HttpContext.RequestServices.GetLoggerOrDefault<SharedAccessKeyAuthenticationFilter>();
->>>>>>> 9d40d769
+            
             string foundSecret = await GetAuthorizationSecretAsync(context);
 
             if (!context.HttpContext.Request.Headers.ContainsKey(_headerName) 
