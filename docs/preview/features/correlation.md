---
title: "Correlate between HTTP requests/responses via ASP.NET Core middleware"
layout: default
---

# Correlation Between HTTP Requests

The `Arcus.WebApi.Correlation` library provides a way to add correlation between HTTP requests. 

This correlation is based the `RequestId` and `X-Transaction-ID` HTTP request/response headers, however, you can fully configure different headers in case you need to.

## How This Works

When an application is configured to use the default configuration of the correlation, each HTTP response will get an extra header called `RequestId` containing an unique identifier to distinguish between requests/responses.

The `X-Transaction-ID` can be overriden by the request, meaning: if the HTTP request already contains a `X-Transaction-ID` header, the same header+value will be used in the HTTP response.

Additional [configuration](#configuration) is available to tweak this functionality.

## Installation

This feature requires to install our NuGet package:

```shell
PM > Install-Package Arcus.WebApi.Logging
```

## Usage

To make sure the correlation is added to the HTTP response, following additions have to be made in the `.ConfigureServices` and `Configure` methods:

```csharp
public void ConfigureServices(IServiceCollection services)
{
    services.AddCorrelationService();
}

public void Configure(IApplicationBuilder app, IHostingEnvironment env)
{
    app.UseCorrelationService();

    app.UseMvc();
}
```

Note: because the correlation is based on <span>ASP.NET</span> Core middleware, it's recommended to place it before the `.UseMvc` call.

## Configuration

Some extra options are available to alter the functionality of the correlation:

```csharp
public void ConfigureServices(IServiceCollection services)
{
    services.AddCorrelationService(options =>
    {
        // Configuration on the transaction ID (`X-Transaction-ID`) request/response header.
        // ---------------------------------------------------------------------------------

        // Whether the transaction ID can be specified in the request, and will be used throughout the request handling.
        // The request will return early when the `.AllowInRequest` is set to `false` and the request does contain the header (default: true).
        options.Transaction.AllowInRequest = true;

        // Whether or not the transaction ID should be generated when there isn't any transaction ID found in the request.
        // When the `.GenerateWhenNotSpecified` is set to `false` and the request doesn't contain the header, no value will be available for the transaction ID; 
        // otherwise a GUID will be generated (default: true).
        options.Transaction.GenerateWhenNotSpecified = true;

        // Whether to include the transaction ID in the response (default: true).
        options.Transaction.IncludeInResponse = true;

        // The header to look for in the HTTP request, and will be set in the HTTP response (default: X-Transaction-ID).
        options.Transaction.HeaderName = "X-Transaction-ID";

        // The function that will generate the transaction ID, when the `.GenerateWhenNotSpecified` is set to `false` and the request doesn't contain the header.
        // (default: new `Guid`).
        options.Transaction.GenerateId = () => $"Transaction-{Guid.NewGuid()}";

        // Configuration on the operation ID (`RequestId`) response header.
        // ----------------------------------------------------------------

        // Whether to include the operation ID in the response (default: true).
        options.Operation.IncludeInResponse = true;

        // The header that will contain the operation ID in the HTTP response (default: RequestId).
        options.Operation.HeaderName = "RequestId";

        // The function that will generate the operation ID header value.
        // (default: new `Guid`).
        options.Operation.GenerateId = () => $"Operation-{Guid.NewGuid()}";
    });
}
```

## Logging

As an additional feature, we provide an extension to use the HTTP correlation directly in a [Serilog](https://serilog.net/) configuration:

```csharp
public void Configure(IApplicationBuilder app, IWebHostEnvironment env)
{
    app.UseCorrelationService();
    
    Log.Logger = new LoggerConfiguration()
        .Enrich.WithCorrelationServiceInfo()
        .WriteTo.Console()
        .CreateLogger();
}
```

## Using secret store within Azure Functions

### Installation

For this feature, the following package needs to be installed:

```shell
PM > Install-Package Arcus.WebApi.Logging.AzureFunctions
```

### Usage

To make sure the correlation is added to the HTTP response, following additions have to be made in the `.Configure` methods of the function's startup:

```csharp
[assembly: FunctionsStartup(typeof(Startup))]

namespace MyHttpAzureFunction
{
    public class Startup : FunctionsStartup
    {
        public override void Configure(IFunctionsHostBuilder builder)
        {
            builder.AddCorrelationService();
        }
    }
}
```

When this addition is added, you can use the `CorrelationService` inside your function to call the correlation functionality and use the `ICorrelationInfoAccessor` (like before) to have access to the `CorrelationInfo` of the HTTP request.

```csharp
public class MyHttpFunction
{
    private readonly CorrelationService _correlationService;

    public MyHttpFunction(CorrelationService correlationService)
    {
        _correlationService = correlationService;
    }

    [FunctionName("HTTP-Correlation-Example")]
    public async Task<IActionResult> Run(
        [HttpTrigger(AuthorizationLevel.Function, "get", "post", Route = null)] HttpRequest req,
        ILogger log)
    {
        if (_correlationService.TryHttpCorrelate(out string errorMessage))
        {
            log.LogInformation("C# HTTP trigger function processed a request.");

<<<<<<< HEAD
            CorrelationInfo correlationInfo = _correlationService.GetCorrelationInfo();
=======
            // Easily access correlation information in your application
            CorrelationInfo correlationInfo = _correlationService.CorrelationInfoAccessor.GetCorrelationInfo();
>>>>>>> 97d04a97
            return new OkObjectResult("This HTTP triggered function executed successfully.");
        }

        return new BadRequestObjectResult(errorMessage);
    }
```

> Note that the `CorrelationService` already has the registered `ICorrelationInfoAccessor` embedded but nothing stops you from injecting the `ICorrelationInfoAccessor` yourself and use that one. Behind the scenes, both instances will be the same.

[&larr; back](/)<|MERGE_RESOLUTION|>--- conflicted
+++ resolved
@@ -32,12 +32,12 @@
 ```csharp
 public void ConfigureServices(IServiceCollection services)
 {
-    services.AddCorrelationService();
+    services.AddHttpCorrelation();
 }
 
 public void Configure(IApplicationBuilder app, IHostingEnvironment env)
 {
-    app.UseCorrelationService();
+    app.UseHttpCorrelation();
 
     app.UseMvc();
 }
@@ -52,7 +52,7 @@
 ```csharp
 public void ConfigureServices(IServiceCollection services)
 {
-    services.AddCorrelationService(options =>
+    services.AddHttpCorrelation(options =>
     {
         // Configuration on the transaction ID (`X-Transaction-ID`) request/response header.
         // ---------------------------------------------------------------------------------
@@ -99,10 +99,10 @@
 ```csharp
 public void Configure(IApplicationBuilder app, IWebHostEnvironment env)
 {
-    app.UseCorrelationService();
+    app.UseHttpCorrelation();
     
     Log.Logger = new LoggerConfiguration()
-        .Enrich.WithCorrelationServiceInfo()
+        .Enrich.WithHttpCorrelationInfo()
         .WriteTo.Console()
         .CreateLogger();
 }
@@ -131,7 +131,7 @@
     {
         public override void Configure(IFunctionsHostBuilder builder)
         {
-            builder.AddCorrelationService();
+            builder.AddHttpCorrelation();
         }
     }
 }
@@ -158,12 +158,8 @@
         {
             log.LogInformation("C# HTTP trigger function processed a request.");
 
-<<<<<<< HEAD
+            // Easily access correlation information in your application
             CorrelationInfo correlationInfo = _correlationService.GetCorrelationInfo();
-=======
-            // Easily access correlation information in your application
-            CorrelationInfo correlationInfo = _correlationService.CorrelationInfoAccessor.GetCorrelationInfo();
->>>>>>> 97d04a97
             return new OkObjectResult("This HTTP triggered function executed successfully.");
         }
 
