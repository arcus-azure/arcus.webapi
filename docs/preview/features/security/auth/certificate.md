---
title: "Authentication with certificate via ASP.NET Core authentication filters"
layout: default
---

# Authentication with certificate

The `Arcus.WebApi.Security` package provides a mechanism that uses the client certificate of the request to grant access to a web application.

This authentication process consists of following parts:

1. Find the client certificate configured on the HTTP request
2. Determine which properties of the received client certificate are used for authentication
3. The property value(s) of the client certificate matches the value(s) determined via configured secret provider, configuration or custom implementation

The package allows two ways to configure this type of authentication mechanism in an <span>ASP.NET</span> application:
- [Globally enforce certificate authentication](#Globally-enforce-certificate-authentication)
- [Enforce certificate authentication per controller or operation](#Enforce-certificate-authentication-per-controller-or-operation)
- [Bypassing authentication](#bypassing-authentication)

## Installation

This feature requires to install our NuGet package

```shell
PM > Install-Package Arcus.WebApi.Security.Authentication
```

## Globally enforce certificate authentication

### Introduction

The `CertificateAuthenticationFilter` can be added to the request filters in an <span>ASP.NET</span> Core application.
This filter will then add authentication to all endpoints via one or many certificate properties configurable on the filter itself.

### Usage

The authentication requires a service dependency to be registered with the services container of the <span>ASP.NET</span> request pipeline, which can be one of the following:
- Arcus secret store: see [our offical documentation](https://security.arcus-azure.net/features/secret-store/) for more information about setting this up.
- `Configuration`: key/value pairs in the configuration of the <span>ASP.NET</span> application.
- `IX509ValidationLocation`/`X509ValidationLocation`: custom or built-in implementation that retrieves the expected certificate values.

This registration of the service is typically done in the `ConfigureServices` method of the `Startup` class.

Each certificate property that should be validated can use a different service dependency. 
This mapping of what service which property uses, is defined in an `CertificateAuthenticationValidator` instance.

Once this is done, the `CertificateAuthenticationFilter` can be added to the filters that will be applied to all actions:

```csharp
using Arcus.WebApi.Security.Authentication.Certificates;
using Microsoft.Extensions.DependencyInjection;

public class Startup
{
    public void ConfigureServices(IServiceCollections services)
    {
<<<<<<< HEAD
        // Recommended to use the Arcus secret store instead.
        // See https://security.arcus-azure.net/features/secret-store/ for more information.
        services.AddScoped<ICachedSecretProvider>(serviceProvider => new MyCachedSecretProvider());
=======
        // See https://security.arcus-azure.net/features/secret-store/ for more information.
        services.AddSecretStore(stores =>  stores.AddAzureKeyVaultWithManagedIdentity("https://your-keyvault.vault.azure.net/", CacheConfiguration.Default));
>>>>>>> ada9392e

        var certificateValidator =
            new CertificateAuthenticationValidator(
                new CertificateAuthenticationConfigBuilder()
                    .WithIssuer(X509ValidationLocation.SecretProvider, "key-to-certificate-issuer-name")
                    .Build());

        services.AddSingleton(certificateValidator);

        services.AddMvc(mvcOptions => 
        {
            // Adds certificate authentication to the request pipeline.
            mvcOptions.Filters.Add(new CertificateAuthenticationFilter());
<<<<<<< HEAD

            // Additional consumer-configurable options to change the behavior of the authentication filter.
            var authOptions = new CertificateAuthenticationOptions
            {
                // Adds certificate authentication to the request pipeline with emitting security events during the authorization of the request.
                // (default: `false`)
                EmitSecurityEvents = true;
            };

            mvcOptions.Filters.Add(new CertificateAuthenticationFilter(authOptions));
=======
>>>>>>> ada9392e
        });
    }
}
```

## Enforce certificate authentication per controller or operation

### Introduction

The `CertificateAuthenticationAttribute` can be added on both controller- and operation level in an <span>ASP.NET</span> Core application.
This certificate authentication will then be applied to the endpoint(s) that are decorated with the `CertificateAuthenticationAttribute`.

### Usage

The authentication requires a service dependency to be registered with the services container of the <span>ASP.NET</span> request pipeline, which can be one of the following:
- Arcus secret store: see [our offical documentation](https://security.arcus-azure.net/features/secret-store/) for more information about setting this up.
- `Configuration`: key/value pairs in the configuration of the <span>ASP.NET</span> application.
- `IX509ValidationLocation`/`X509ValidationLocation`: custom or built-in implementation that retrieves the expected certificate values

This registration of the service is typically done in the `ConfigureServices` method of the `Startup` class:

```csharp
using Arcus.WebApi.Security.Authentication.Certificates;
using Microsoft.Extensions.DependencyInjection;

public class Startup
{
    public void ConfigureServices(IServiceCollections services)
    {
<<<<<<< HEAD
        // Recommended to use the Arcus secret store instead.
        // See https://security.arcus-azure.net/features/secret-store/ for more information.
        services.AddSingleton<ICachedSecretProvider(serviceProvider => new MyCachedSecretProvider());
=======
        // See https://security.arcus-azure.net/features/secret-store/ for more information.
        services.AddSecretStore(stores =>  stores.AddAzureKeyVaultWithManagedIdentity("https://your-keyvault.vault.azure.net/", CacheConfiguration.Default));
>>>>>>> ada9392e

        var certificateValidator = 
            new CertificateAuthenticationValidator(
                new CertificateAuthenticationConfigBuilder()
                    .WithIssuer(X509ValidationLocation.SecretProvider, "key-to-certificate-issuer-name")
                    .Build());

        services.AddSingleton(certificateValidator);
    
        services.AddMvc();
    }
}
```

After that, the `CertificateAuthenticationAttribute` attribute can be applied on the controllers, or if more fine-grained control is needed, on the operations that requires authentication:

```csharp
using Arcus.WebApi.Security.Authentication.Certificates;

[ApiController]
[CertificateAuthentication]
public class MyApiController : ControllerBase
{
    [HttpGet]
    [Route("authz/certificate")]
    public IActionResult AuthorizedGet()
    {
        return Ok();
    }
}
```

#### Configuration

Some additional configuration options are available on the attribute.

```csharp
// Adds certificate authentication to the request pipeline with emitting of security events during the authentication of the request.
// (default: `false`)
[CertificateAuthentication(EmitSecurityEvents = true)]
```

## Bypassing authentication

The package supports a way to bypass the certificate authentication for certain endponts.
This works with adding one of these attributes to the respectively endpoint:
- `BypassCertificateAuthentication`
- `AllowAnonymous`

> Works on both method and controller level, using either the certificate filter or attribute.

```csharp
using Arcus.WebApi.Security.Authentication.Certificates;

[ApiController]
[CertificateAuthentication]
public class SystemController : ControllerBase
{
    [HttpGet('api/v1/health')]
    [BypassCertificateAuthentication]
    public IActionResult GetHealth()
    {
        return Ok();
    }
}
```


[&larr; back](/)<|MERGE_RESOLUTION|>--- conflicted
+++ resolved
@@ -55,14 +55,8 @@
 {
     public void ConfigureServices(IServiceCollections services)
     {
-<<<<<<< HEAD
-        // Recommended to use the Arcus secret store instead.
-        // See https://security.arcus-azure.net/features/secret-store/ for more information.
-        services.AddScoped<ICachedSecretProvider>(serviceProvider => new MyCachedSecretProvider());
-=======
         // See https://security.arcus-azure.net/features/secret-store/ for more information.
         services.AddSecretStore(stores =>  stores.AddAzureKeyVaultWithManagedIdentity("https://your-keyvault.vault.azure.net/", CacheConfiguration.Default));
->>>>>>> ada9392e
 
         var certificateValidator =
             new CertificateAuthenticationValidator(
@@ -76,7 +70,6 @@
         {
             // Adds certificate authentication to the request pipeline.
             mvcOptions.Filters.Add(new CertificateAuthenticationFilter());
-<<<<<<< HEAD
 
             // Additional consumer-configurable options to change the behavior of the authentication filter.
             var authOptions = new CertificateAuthenticationOptions
@@ -87,8 +80,6 @@
             };
 
             mvcOptions.Filters.Add(new CertificateAuthenticationFilter(authOptions));
-=======
->>>>>>> ada9392e
         });
     }
 }
@@ -118,14 +109,8 @@
 {
     public void ConfigureServices(IServiceCollections services)
     {
-<<<<<<< HEAD
-        // Recommended to use the Arcus secret store instead.
-        // See https://security.arcus-azure.net/features/secret-store/ for more information.
-        services.AddSingleton<ICachedSecretProvider(serviceProvider => new MyCachedSecretProvider());
-=======
         // See https://security.arcus-azure.net/features/secret-store/ for more information.
         services.AddSecretStore(stores =>  stores.AddAzureKeyVaultWithManagedIdentity("https://your-keyvault.vault.azure.net/", CacheConfiguration.Default));
->>>>>>> ada9392e
 
         var certificateValidator = 
             new CertificateAuthenticationValidator(
