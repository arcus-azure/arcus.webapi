--- conflicted
+++ resolved
@@ -74,7 +74,6 @@
 
 **Configuration**
 
-<<<<<<< HEAD
 The request tracking middleware has several configuration options to manipulate what the request logging emits should contain.
 
 ```csharp
@@ -101,10 +100,8 @@
 ```
 
 Optionally, one can inherit from this middleware component and override the default request header sanitization to run some custom functionality during the filtering.
-=======
-Optionally, one can inherit from this middleware component and override the default request headers and body extraction to discared one or both.
->>>>>>> 3ff5e34e
-Following example discards the request headers:
+
+Following example shows how the request security headers can be emptied by not omitted:
 
 ```csharp
 public class EmptyButNotOmitRequestTrackingMiddleware : RequestTrackingMiddleware
