--- conflicted
+++ resolved
@@ -1,12 +1,4 @@
 steps:
-<<<<<<< HEAD
-  - template: start-docker-project.yml
-    parameters:
-      dockerProjectName: '$(Project).Tests.Runtimes.AzureFunction'
-      port: '$(Arcus.AzureFunctions.InProcess.HttpPort)'
-      envVars: |
-        APPLICATIONINSIGHTS_CONNECTION_STRING=InstrumentationKey=$(Arcus.ApplicationInsights.InstrumentationKey)
-=======
   - task: UseDotNet@2
     displayName: 'Import .NET Core SDK ($(DotNet.Sdk.Version))'
     inputs:
@@ -18,7 +10,6 @@
   #   parameters:
   #     dockerProjectName: '$(Project).Tests.Runtimes.AzureFunction'
   #     port: '$(Arcus.AzureFunctions.InProcess.HttpPort)'
->>>>>>> b6ec764b
   - template: start-docker-project.yml
     parameters:
       dockerProjectName: '$(Project).Tests.Runtimes.AzureFunction.Isolated'
